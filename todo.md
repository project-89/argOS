--- conflicted
+++ resolved
@@ -1,19 +1,8 @@
 # Agent Simulation Todo List
-
-<<<<<<< HEAD
-## Current
-
-[] - Fixing experiences, simtuli, perceptions
-[] - Actions emit conitive events
 
 ## Unorganzied
 
-[x] - Seperate out systems into 2 loops
-=======
-## Unorganzied
-
 [] - Seperate out systems into 2 loops
->>>>>>> 81fdfbf1
 [] - Spawn subagents to handle tasks
 [] - Options as to whether an agent can update its own goals
 
